import torch
import torch.nn as nn
import numpy as np

import time
import copy
import logging
import argparse
import wandb
import matplotlib.pyplot as plt

import utils
import utils.eval_utils as eval_utils
from utils.ptmq_recon import ptmq_reconstruction
from utils.fold_bn import search_fold_and_remove_bn, StraightThrough
from utils.model_utils import quant_modules, load_model, set_qmodel_block_wqbit
from utils.eval_utils import DataSaverHook, StopForwardException, parse_config, validate_model

from quant.quant_state import enable_calib_without_quant, enable_quantization, disable_all
from quant.quant_module import QuantizedLayer, QuantizedBlock
from quant.fake_quant import QuantizeBase
from quant.observer import ObserverBase

logger = logging.getLogger('ptmq')

CONFIG_PATH = '/content/ptmq_log_after/config/gpu_config.yaml'
cfg = parse_config(CONFIG_PATH)

def quantize_model(model, config):
    def replace_module(module, config, qoutput=True):
        children = list(iter(module.named_children()))
        ptr, ptr_end = 0, len(children)
        prev_qmodule = None
        
        while (ptr < ptr_end):
            tmp_qoutput = qoutput if ptr == ptr_end-1 else True
            name, child_module = children[ptr][0], children[ptr][1]
            
            if type(child_module) in quant_modules:
                setattr(module, name, quant_modules[type(child_module)](child_module, config, tmp_qoutput))
            elif isinstance(child_module, (nn.Conv2d, nn.Linear)):
                setattr(module, name, QuantizedLayer(child_module, None, config, w_qconfig=config.quant.w_qconfig, qoutput=tmp_qoutput))

                #setattr(module, name, QuantizedLayer(child_module, None, config, qoutput=tmp_qoutput))
                prev_qmodule = getattr(module, name)
            elif isinstance(child_module, (nn.ReLU, nn.ReLU6)):
                if prev_qmodule is not None:
                    prev_qmodule.activation = child_module
                    setattr(module, name, StraightThrough())
                else:
                    pass
            elif isinstance(child_module, StraightThrough):
                pass
            else:
                replace_module(child_module, config, tmp_qoutput)
            ptr += 1
    
    # we replace all layers to be quantized with quantization-ready layers
    replace_module(model, config, qoutput=False)
    
    for name, module in model.named_modules():
        print(name, type(module))
    
    
    for name, module in model.named_modules():
        if isinstance(module, QuantizedBlock):
            print(name, module.out_mode)
    
    # we store all modules in the quantized model (weight_module or activation_module)


    w_list, a_list = [], []
    for name, module in model.named_modules():
        if isinstance(module, QuantizeBase):
            if 'weight' in name:
                w_list.append(module)
            elif 'act' in name:
                a_list.append(module)
    
    print(w_list)
    print(a_list)
    
    # set first and last layer to 8-bit
    w_list[0].set_bit(8)
    w_list[-1].set_bit(8)
    
    # set the last layer's output to 8-bit
    a_list[-1].set_bit(8)
    
    logger.info(f'Finished quantizing model: {str(model)}')
    
    return model


def get_calib_data(train_loader, num_samples):
    calib_data = []
    for batch in train_loader:
        calib_data.append(batch[0])
        if len(calib_data) * batch[0].size(0) >= num_samples:
            break
    return torch.cat(calib_data, dim=0)[:num_samples]


def main(config_path):
    # get config for applying ptmq
    config = eval_utils.parse_config(config_path)
    eval_utils.set_seed(config.process.seed)
    
    train_loader, val_loader = eval_utils.load_data(**config.data)
    calib_data = get_calib_data(train_loader, config.quant.calibrate).cuda()
    
    model = load_model(config.model) # load original model
    search_fold_and_remove_bn(model) # remove+fold batchnorm layers
    
    # quanitze model if config.quant is defined
    if hasattr(config, 'quant'):
        model = quantize_model(model, config)
        
    model.cuda() # move model to GPU
    model.eval() # set model to evaluation mode
    
    fp_model = copy.deepcopy(model) # save copy of full precision model
    disable_all(fp_model) # disable all quantization
    
    # set names for all ObserverBase modules
    # ObserverBase modules are used to store intermediate values during calibration
    for name, module in model.named_modules():
        if isinstance(module, ObserverBase):
            module.set_name(name)
    
    # calibration
    print("Starting model calibration...")
    with torch.no_grad():
        tik = time.time()
        enable_calib_without_quant(model, quantizer_type='act_fake_quant')
        model(calib_data[:128]).cuda()
        enable_calib_without_quant(model, quantizer_type='weight_fake_quant')
        model(calib_data[:2]).cuda()
        tok = time.time()
        logger.info(f"Calibration of {str(model)} took {tok - tik} seconds")
    print("Completed model calibration")
    
    print("Starting block reconstruction...")
    tik = time.time()
    # Block reconstruction (layer reconstruction for first & last layers)a
    if hasattr(config.quant, 'recon'):
        enable_quantization(model)
        
        def recon_model(module, fp_module):
            for name, child_module in module.named_children():
                if isinstance(child_module, (QuantizedLayer, QuantizedBlock)):
                    logger.info(f"Reconstructing module {str(child_module)}")
                    ptmq_reconstruction(model, fp_model, child_module, name, getattr(fp_module, name), calib_data, config.quant)
                else:
                    recon_model(child_module, getattr(fp_module, name))
        
        recon_model(model, fp_model)
    tok = time.time()
    print("Completed block reconstruction")
    print(f"PTMQ block reconstruction took {tok - tik:.2f} seconds")
    
<<<<<<< HEAD
    w_qmodes = ["low", "med", "high"]
    a_qbit = config.quant.a_qconfig_med.bit,
    w_qbits = [config.quant.w_qconfig_low, 
               config.quant.w_qconfig_med, 
               config.quant.w_qconfig_high, 
               ]
    
=======
    # w_qmodes = ["low", "med", "high"]
    # a_qbit = config.quant.a_qconfig_med.bit,
    # w_qbits = [config.quant.w_qconfig_low, 
    #            config.quant.w_qconfig_med, 
    #            config.quant.w_qconfig_high, 
    #            ]
>>>>>>> 42be0238
    enable_quantization(model) # reconsturction 모델을 activate 하기

    # for w_qmode, w_qbit in zip(w_qmodes, w_qbits):
    #     set_qmodel_block_wqbit(model,w_qmode)

    #     for name, module in model.named_modules():
    #         if isinstance(module, QuantizedBlock):
    #             print(name, module.out_mode)

    #     print(f"Starting model evaluation of W{w_qbit}A{a_qbit} block reconsutciotn ({w_qmode}....)")
    #     acc1, acc5 = eval_utils.validate_model(val_loader, model)

<<<<<<< HEAD
        print(f"Top-1 accuracy: {acc1:.2f}, Top-5 accuracy: {acc5:.2f}")

        
    # validate_model(val_loader, model) # validation 데이터 셋 이용해서 성능 평가하기 
=======
    #     print(f"Top-1 accuracy: {acc1:.2f}, Top-5 accuracy: {acc5:.2f}")
    validate_model(val_loader, model) # validation 데이터 셋 이용해서 성능 평가하기 
>>>>>>> 42be0238

    
    


if __name__ == '__main__':
    parser = argparse.ArgumentParser(description='configuration',
                                     formatter_class=argparse.ArgumentDefaultsHelpFormatter)
    parser.add_argument('--config', default='/content/ptmq_log_after/config/gpu_config.yaml', type=str, help='Path to config file')
    args = parser.parse_args()
    
    main(args.config)<|MERGE_RESOLUTION|>--- conflicted
+++ resolved
@@ -133,7 +133,7 @@
     with torch.no_grad():
         tik = time.time()
         enable_calib_without_quant(model, quantizer_type='act_fake_quant')
-        model(calib_data[:128]).cuda()
+        model(calib_data[:256]).cuda()
         enable_calib_without_quant(model, quantizer_type='weight_fake_quant')
         model(calib_data[:2]).cuda()
         tok = time.time()
@@ -159,43 +159,26 @@
     print("Completed block reconstruction")
     print(f"PTMQ block reconstruction took {tok - tik:.2f} seconds")
     
-<<<<<<< HEAD
     w_qmodes = ["low", "med", "high"]
     a_qbit = config.quant.a_qconfig_med.bit,
     w_qbits = [config.quant.w_qconfig_low, 
                config.quant.w_qconfig_med, 
                config.quant.w_qconfig_high, 
                ]
-    
-=======
-    # w_qmodes = ["low", "med", "high"]
-    # a_qbit = config.quant.a_qconfig_med.bit,
-    # w_qbits = [config.quant.w_qconfig_low, 
-    #            config.quant.w_qconfig_med, 
-    #            config.quant.w_qconfig_high, 
-    #            ]
->>>>>>> 42be0238
     enable_quantization(model) # reconsturction 모델을 activate 하기
 
-    # for w_qmode, w_qbit in zip(w_qmodes, w_qbits):
-    #     set_qmodel_block_wqbit(model,w_qmode)
+    for w_qmode, w_qbit in zip(w_qmodes, w_qbits):
+        set_qmodel_block_wqbit(model,w_qmode)
 
-    #     for name, module in model.named_modules():
-    #         if isinstance(module, QuantizedBlock):
-    #             print(name, module.out_mode)
+        for name, module in model.named_modules():
+            if isinstance(module, QuantizedBlock):
+                print(name, module.out_mode)
 
-    #     print(f"Starting model evaluation of W{w_qbit}A{a_qbit} block reconsutciotn ({w_qmode}....)")
-    #     acc1, acc5 = eval_utils.validate_model(val_loader, model)
+        print(f"Starting model evaluation of W{w_qbit}A{a_qbit} block reconsutciotn ({w_qmode}....)")
+        acc1, acc5 = eval_utils.validate_model(val_loader, model)
 
-<<<<<<< HEAD
         print(f"Top-1 accuracy: {acc1:.2f}, Top-5 accuracy: {acc5:.2f}")
-
-        
     # validate_model(val_loader, model) # validation 데이터 셋 이용해서 성능 평가하기 
-=======
-    #     print(f"Top-1 accuracy: {acc1:.2f}, Top-5 accuracy: {acc5:.2f}")
-    validate_model(val_loader, model) # validation 데이터 셋 이용해서 성능 평가하기 
->>>>>>> 42be0238
 
     
     
